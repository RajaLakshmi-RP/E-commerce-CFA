# api/main.py
from __future__ import annotations
from pathlib import Path
from typing import List, Dict, Optional
import os
import numpy as np
import joblib
import sklearn
from fastapi import FastAPI
from fastapi.responses import RedirectResponse
from fastapi.middleware.cors import CORSMiddleware
from pydantic import BaseModel

<<<<<<< HEAD
#  Load sentiment analysis model
=======
#  Paths/Model
>>>>>>> 15381723
PROJECT_ROOT = Path(__file__).resolve().parent.parent
MODEL_PATH = PROJECT_ROOT / "models" / "sentiment_pipeline.joblib"
pipe = joblib.load(MODEL_PATH)

#  OpenAI Setup
OPENAI_API_KEY = os.getenv("OPENAI_API_KEY")
USE_OPENAI_EXPLANATION = os.getenv("USE_OPENAI_EXPLANATION", "1") == "1"
openai_client = None
if OPENAI_API_KEY:
    try:
        from openai import OpenAI  # pip install openai
        openai_client = OpenAI(api_key=OPENAI_API_KEY)
    except Exception:
        openai_client = None  # fallback will be used

#  FastAPI app configuration
app = FastAPI(title="Product Review Sentiment + Reasoning")

#  CORS (DEV) (allow front end to call API directly )
# Fast for development: allow all origins so Vite (5173/4/5) can call 127.0.0.1:8080
# IMPORTANT: tighten this for production (e.g., allow_origins=["https://yourdomain"])
app.add_middleware(
    CORSMiddleware,
    allow_origins=["*"],
    allow_credentials=True,
    allow_methods=["*"],
    allow_headers=["*"],
)

#  Schemas 
class ReviewIn(BaseModel):
    review_text: str

class PredictOut(BaseModel):
    sentiment: str
    probability: float
    reason: str
    explanation: str
    rephrase: str

class RephraseIn(BaseModel):
    review_text: str
    tone: str | None = "neutral"   # neutral | apologetic | warm | concise | formal
    length: str | None = "medium"  # short | medium | long
    sentiment: str | None = None   # optional: pass predicted sentiment

class RephraseOut(BaseModel):
    rephrase: str

#  Heuristics 
NEGATIVE_HINTS = {
    "broke","broken","tear","ripped","stain","stained","hole","defect",
    "cheap","itchy","uncomfortable","painful","worst","refund","return",
    "faulty","damaged","rip","poor","smell","smelly","loose","tight",
    "stuck","zipper","zip","bleed","shrunk","shrink","pilled","pill",
    "dirty","scratch","scratched","late","missing","broken zipper","bad",
    "pale","light","faded","discolor"
}

ASPECT_KEYWORDS: Dict[str, List[str]] = {
    "defect":    ["broke","broken","tear","ripped","hole","defect","zipper","stuck","button","zip"],
    "quality":   ["quality","cheap","thin","thick","fabric","material","stitch","pilled","pill"],
    "fit":       ["fit","tight","loose","small","large","sizing","size up","size down"],
    "comfort":   ["itchy","uncomfortable","scratchy","heavy","painful"],
    "color":     ["color","dye","bleed","faded","pale","light","discolor"],
    "smell":     ["smell","smelly","odor"],
    "logistics": ["late","missing","return","refund","exchange"],
    "price":     ["price","expensive","overpriced","cheap"],
}

EXPLANATION_TEMPLATES = {
    "Positive": "The language is appreciative and highlights favorable aspects, matching a positive overall experience.",
    "Neutral":  "The wording is balanced or factual with limited emotional cues, so the overall tone is neutral.",
    "Negative": "The text contains dissatisfaction markers and issue-oriented wording that indicate a negative experience.",
}

STOPWORDS = {
    "the","a","an","and","or","but","to","of","in","on","for","with","as","at","by",
    "is","was","are","were","be","been","being","it","this","that","these","those",
    "very","really","so","just","too","than","then","there","here","i","we","you",
    "my","our","their","me","us","they","he","she","him","her","them",
    # hide generic domain words in 'reason'
    "dress","item","product","rent","rental","order","material","fabric","color","quality"
}

#  Utility Function
def contains_negative_hint(text: str) -> List[str]:
    t = text.lower()
    return sorted({w for w in NEGATIVE_HINTS if w in t})

def softmax(x: np.ndarray) -> np.ndarray:
    x = x - np.max(x, axis=1, keepdims=True)
    e = np.exp(x)
    return e / np.sum(e, axis=1, keepdims=True)

def predict_with_proba(texts: List[str]):
    clf = pipe.named_steps.get("clf")
    X = pipe.named_steps["tfidf"].transform(texts) if "tfidf" in pipe.named_steps else pipe[:-1].transform(texts)
    if hasattr(clf, "predict_proba"):
        probs = clf.predict_proba(X)
        classes = clf.classes_
        return classes, probs
    # decision_function fallback
    scores = clf.decision_function(X)
    if scores.ndim == 1:
        scores = np.stack([-scores, scores], axis=1)
    probs = softmax(scores)
    classes = clf.classes_
    return classes, probs

def extract_aspects(text: str) -> List[str]:
    t = text.lower()
    found = []
    for aspect, kws in ASPECT_KEYWORDS.items():
        if any(kw in t for kw in kws):
            found.append(aspect)
    order = ["defect","quality","fit","comfort","color","smell","logistics","price"]
    return [a for a in order if a in set(found)]

def top_negative_terms_word_only(review: str, top_k: int = 3) -> List[str]:
    """
    Return top contributing *word* features (unigrams only) for the Negative class
    that are present in the review and are not stopwords or generic terms.
    Works when tfidf is FeatureUnion([("w", word_vec), ("c", char_vec)]).
    """
    try:
        clf = pipe.named_steps["clf"]
        tfidf = pipe.named_steps["tfidf"]  # FeatureUnion
        if not hasattr(tfidf, "transformer_list") or len(tfidf.transformer_list) == 0:
            return []

        name_w, vec_w = tfidf.transformer_list[0]  # word vec assumed first
        vocab = np.array(vec_w.get_feature_names_out())
        w_dim = len(vocab)

        X_full = tfidf.transform([review])

        if not hasattr(clf, "coef_"):
            return []
        classes = clf.classes_.tolist()
        if "Negative" not in classes:
            return []
        neg_idx = classes.index("Negative")
        neg_coefs = clf.coef_[neg_idx]

        present_idx = X_full.nonzero()[1]
        present_word_idx = present_idx[present_idx < w_dim]
        if present_word_idx.size == 0:
            return []

        tokens = vocab[present_word_idx]
        mask = [
            ((" " not in tok) and tok.isascii() and tok.isalpha() and len(tok) >= 3
             and tok.lower() not in STOPWORDS)
            for tok in tokens
        ]
        if not any(mask):
            return []

        filtered_idx = present_word_idx[np.array(mask, dtype=bool)]
        filtered_tokens = vocab[filtered_idx]

        weights = neg_coefs[filtered_idx]
        order = np.argsort(-weights)

        ordered = []
        for i in order:
            if weights[i] <= 0:
                continue
            term = filtered_tokens[i].strip().replace("_", " ")
            if term and term not in ordered:
                ordered.append(term)
            if len(ordered) >= top_k:
                break
        return ordered
    except Exception:
        return []

def _clean_terms(terms: List[str]) -> List[str]:
    out, seen = [], set()
    for t in terms:
        tl = t.lower().strip()
        if not tl or tl in seen:
            continue
        seen.add(tl)
        out.append(tl)
    return out

def _pretty_join(lst: List[str]) -> str:
    if not lst: return ""
    if len(lst) == 1: return lst[0]
    if len(lst) == 2: return f"{lst[0]} and {lst[1]}"
    return f"{', '.join(lst[:-1])}, and {lst[-1]}"

def build_paragraph_explanation(review: str, sentiment: str, prob: float,
                                reason_terms: List[str], hits: List[str]) -> str:
    base = EXPLANATION_TEMPLATES.get(sentiment, "")
    aspects = extract_aspects(review)

    parts = [base]
    if sentiment == "Negative" and aspects:
        parts.append(" Key areas mentioned include: " + ", ".join(aspects) + ".")
    elif aspects:
        parts.append(" Noted aspects: " + ", ".join(aspects) + ".")

    evidence_bits = []
    if reason_terms: evidence_bits.append("model-weighted cues → " + ", ".join(reason_terms))
    if hits:         evidence_bits.append("issue keywords → " + ", ".join(hits))
    if evidence_bits:
        parts.append(" Evidence: " + "; ".join(evidence_bits) + ".")

    parts.append(f" Confidence ≈ {(prob*100):.1f}%.")
    return "".join(parts)

def try_llm_explanation(review: str, sentiment: str, prob: float,
                        aspects: List[str], evidence: List[str]) -> Optional[str]:
    if not (openai_client and USE_OPENAI_EXPLANATION):
        return None
    try:
        sys = ("You generate concise, neutral explanations for customer review sentiment. "
               "Write 2–3 sentences in plain English, grounded in the provided aspects/evidence. "
               "Do not repeat any rephrasing; focus on explanation only.")
        user = (
            f"Review: {review}\n"
            f"Predicted sentiment: {sentiment} (confidence {prob:.2%})\n"
            f"Aspects: {', '.join(aspects) if aspects else '—'}\n"
            f"Evidence: {', '.join(evidence) if evidence else '—'}\n"
            "Explain briefly why this sentiment is likely."
        )
        resp = openai_client.responses.create(
            model="gpt-4o-mini",
            input=[{"role": "system", "content": sys},
                   {"role": "user", "content": user}],
        )
        text = (resp.output_text or "").strip()
        return text or None
    except Exception:
        return None

#  Rephrase (smart, tone/length-aware) 
def generate_rephrase(review: str, sentiment: str, aspects: List[str],
                      tone: str = "neutral", length: str = "medium") -> str:
    """
    Non-LLM, brand-friendly rephrase builder.
    tone: neutral | apologetic | warm | concise | formal
    length: short | medium | long
    """
    if sentiment != "Negative":
        base = "Thanks for sharing your experience. "
        if length == "short":
            return base + "We’re glad it worked for you."
        if length == "long":
            return base + "We appreciate your thoughts and will keep them in mind."
        return base + "Appreciate the feedback!"

    intro_by_tone = {
        "neutral":     "Thanks for the review.",
        "apologetic":  "We’re sorry about the trouble you experienced.",
        "warm":        "Thank you for letting us know about your experience.",
        "concise":     "Thanks for your feedback.",
        "formal":      "We appreciate your detailed feedback.",
    }
    close_by_tone = {
        "neutral":     "We will use this to improve.",
        "apologetic":  "We will  address this with our team and improve.",
        "warm":        "We will share this with our team to make things better.",
        "concise":     "We will improve.",
        "formal":      "Your comments will be reviewed to inform product improvements.",
    }

    aspect_map = {
        "defect":    "there were hardware issues (e.g., zipper/button)",
        "color":     "the color did not match expectations",
        "fit":       "the sizing/fit wasn’t right",
        "quality":   "the material/quality didn’t feel right",
        "comfort":   "the item felt uncomfortable",
        "smell":     "there was an odor concern",
        "logistics": "there were order or return issues",
        "price":     "the price didn’t feel justified",
    }

    intro = intro_by_tone.get(tone, intro_by_tone["neutral"])
    close = close_by_tone.get(tone, close_by_tone["neutral"])
    aspect_bits = [aspect_map[a] for a in aspects if a in aspect_map] or ["the item didn’t fully meet expectations"]

    if length == "short":
        body = f" We understand {aspect_bits[0]}."
    elif length == "long":
        joined = "; ".join(aspect_bits[:3])
        body = f" We understand that {joined}. We value your feedback and will look into this."
    else:
        joined = "; ".join(aspect_bits[:2])
        body = f" We understand {joined}."
    return f"{intro} {body} {close}"

def soft_rephrase(review: str, sentiment: str) -> str:
    # default suggestion used by /predict (tone/length controls live under /rephrase)
    aspects = extract_aspects(review)
    return generate_rephrase(review, sentiment, aspects, tone="neutral", length="medium")

# Routes 
@app.get("/", include_in_schema=False)
def root():
    return RedirectResponse(url="/docs")

@app.get("/health")
def health():
    return {"status": "ok"}

@app.get("/env")
def env():
    return {"sklearn": sklearn.__version__}

@app.post("/predict", response_model=PredictOut)
def predict(inp: ReviewIn):
    review = inp.review_text

    # Predict + probability
    classes, probs = predict_with_proba([review])
    probs_row = probs[0]
    idx = int(np.argmax(probs_row))
    sentiment = str(classes[idx])
    prob = float(probs_row[idx])

    # Nudge when clear defect terms appear
    hits = contains_negative_hint(review)
    if hits and not (sentiment == "Positive" and prob >= 0.80):
        sentiment = "Negative"
        prob = max(prob, 0.80)

    # Short reason (clean terms: model + keywords)
    reason_terms = top_negative_terms_word_only(review, top_k=3)
    merged_terms = _clean_terms(reason_terms + hits)[:3]
    if sentiment == "Negative":
        if merged_terms:
            reason = f"The review specifically mentions {_pretty_join(merged_terms)}, which indicate dissatisfaction."
        else:
            reason = "Wording suggests dissatisfaction with the item."
    else:
        reason = "The wording and tone align with the predicted sentiment."

    # Long explanation (template or LLM)
    aspects = extract_aspects(review)
    explanation = build_paragraph_explanation(review, sentiment, prob, reason_terms, hits)
    llm_exp = try_llm_explanation(review, sentiment, prob, aspects, [])
    if llm_exp:
        explanation = llm_exp

    # Suggested rephrase (neutral/medium); UI can regenerate via /rephrase
    rephrased = soft_rephrase(review, sentiment)

    return PredictOut(
        sentiment=sentiment,
        probability=round(prob, 4),
        reason=reason,
        explanation=explanation,
        rephrase=rephrased
    )

@app.post("/rephrase", response_model=RephraseOut)
def rephrase_api(inp: RephraseIn):
    review = inp.review_text
    tone = (inp.tone or "neutral").lower()
    length = (inp.length or "medium").lower()

    # reuse model sentiment if not provided
    snt = inp.sentiment
    if not snt:
        classes, probs = predict_with_proba([review])
        snt = str(classes[int(np.argmax(probs[0]))])

    aspects = extract_aspects(review)
    base = generate_rephrase(review, snt, aspects, tone=tone, length=length)

    #  LLM polish for negative cases
    if openai_client and snt == "Negative":
        try:
            sys = ("Rewrite this into a short, brand-friendly response that acknowledges the issues and sets an improving tone. Avoid fluff.")
            prompt = (f"Review: {review}\n"
                      f"Detected aspects: {', '.join(aspects) or '—'}\n"
                      f"Tone: {tone}; Length: {length}\n"
                      f"Base draft: {base}\n"
                      "Return a single refined sentence or two that keeps the meaning.")
            resp = openai_client.responses.create(
                model="gpt-4o-mini",
                input=[{"role":"system","content":sys},{"role":"user","content":prompt}],
            )
            text = (resp.output_text or "").strip()
            if text:
                return RephraseOut(rephrase=text)
        except Exception:
            pass

    return RephraseOut(rephrase=base)

#  Run directly with: python -m uvicorn api.main:app --reload --host 127.0.0.1 --port 8080
if __name__ == "__main__":
    import uvicorn
    uvicorn.run("api.main:app", host="127.0.0.1", port=8080, reload=True)<|MERGE_RESOLUTION|>--- conflicted
+++ resolved
@@ -11,11 +11,7 @@
 from fastapi.middleware.cors import CORSMiddleware
 from pydantic import BaseModel
 
-<<<<<<< HEAD
-#  Load sentiment analysis model
-=======
 #  Paths/Model
->>>>>>> 15381723
 PROJECT_ROOT = Path(__file__).resolve().parent.parent
 MODEL_PATH = PROJECT_ROOT / "models" / "sentiment_pipeline.joblib"
 pipe = joblib.load(MODEL_PATH)
